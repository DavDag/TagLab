--- conflicted
+++ resolved
@@ -181,45 +181,6 @@
 
     return pxmap
 
-<<<<<<< HEAD
-def prepareForDeepExtreme(image_map, four_points, pad_max):
-    """
-    Crop the image map (QImage) and return a NUMPY array containing it.
-    It returns also the coordinates of the bounding box on the cropped image.
-    """
-
-    left = four_points[:, 0].min() - pad_max
-    right = four_points[:, 0].max() + pad_max
-    top = four_points[:, 1].min() - pad_max
-    bottom = four_points[:, 1].max() + pad_max
-    h = bottom - top
-    w = right - left
-
-    image_cropped = cropQImage(image_map, [top, left, w, h])
-
-    fmt = image_cropped.format()
-    assert(fmt == QImage.Format_RGB32)
-
-    arr = np.zeros((h, w, 3), dtype=np.uint8)
-
-    bits = image_cropped.bits()
-    bits.setsize(int(h*w*4))
-    arrtemp = np.frombuffer(bits, np.uint8).copy()
-    arrtemp = np.reshape(arrtemp, [h, w, 4])
-    arr[:, :, 0] = arrtemp[:, :, 2]
-    arr[:, :, 1] = arrtemp[:, :, 1]
-    arr[:, :, 2] = arrtemp[:, :, 0]
-
-    # update four point
-    four_points_updated = np.zeros((4,2), dtype=np.int)
-    four_points_updated[:, 0] = four_points[:, 0] - left
-    four_points_updated[:, 1] = four_points[:, 1] - top
-
-    return (arr, four_points_updated)
-
-
-=======
->>>>>>> ef249e49
 def cropQImage(qimage_map, bbox):
 
     left = bbox[1]
