--- conflicted
+++ resolved
@@ -177,11 +177,10 @@
         blobs1 = self.images[0].annotations.seg_blobs
         blobs2 = self.images[1].annotations.seg_blobs
 
-<<<<<<< HEAD
+
         self.correspondences = Correspondences()
-=======
+
         self.correspondences = Correspondences(self.images[0].id, self.images[1].id)
->>>>>>> 6f9ec071
 
         self.correspondences.autoMatch(blobs1, blobs2)
 
@@ -191,8 +190,4 @@
         # ma non li deve mettere in corrispondenze o si ?
 
         self.correspondences.findDead(blobs1)
-<<<<<<< HEAD
-        self.correspondences.findBorn(blobs2)
-=======
-        self.correspondences.findBorn(blobs2)
->>>>>>> 6f9ec071
+        self.correspondences.findBorn(blobs2)